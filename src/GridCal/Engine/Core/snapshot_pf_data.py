--- conflicted
+++ resolved
@@ -24,11 +24,7 @@
 from GridCal.Engine.Simulations.PowerFlow.jacobian_based_power_flow import Jacobian
 from GridCal.Engine.Core.common_functions import compile_types
 from GridCal.Engine.Simulations.sparse_solve import get_sparse_type
-<<<<<<< HEAD
-from GridCal.Engine.Core.DataStructures import *
-=======
 import GridCal.Engine.Core.DataStructures as ds
->>>>>>> 9cbaf28d
 import GridCal.Engine.Core.admittance_matrices as ycalc
 
 sparse_type = get_sparse_type()
@@ -36,11 +32,7 @@
 
 class SnapshotData:
 
-<<<<<<< HEAD
-    def __init__(self, nbus, nline, ndcline, ntr, nvsc, nhvdc, nload, ngen, nbatt, nshunt, nstagen, sbase):
-=======
     def __init__(self, nbus, nline, ndcline, ntr, nvsc, nhvdc, nload, ngen, nbatt, nshunt, nstagen, sbase, ntime=1):
->>>>>>> 9cbaf28d
         """
 
         :param nbus:
@@ -71,31 +63,8 @@
         self.ntime = ntime
         self.nbr = nline + ntr + nvsc + ndcline
 
-        self.nbr = nline + ntr + nvsc + ndcline
-
         self.Sbase = sbase
 
-<<<<<<< HEAD
-        # ---------------------------------------------------------------------------------------------------------------
-        # Data structures
-        # --------------------------------------------------------------------------------------------------------------
-        self.bus_data = BusData(nbus=nbus)
-        self.branch_data = BranchData(nbr=self.nbr, nbus=nbus)
-        self.line_data = LinesData(nline=nline, nbus=nbus)
-        self.dc_line_data = DcLinesData(ndcline=ndcline, nbus=nbus)
-        self.transformer_data = TransformerData(ntr=ntr, nbus=nbus)
-        self.hvdc_data = HvdcData(nhvdc=nhvdc, nbus=nbus)
-        self.vsc_data = VscData(nvsc=nvsc, nbus=nbus)
-        self.load_data = LoadData(nload=nload, nbus=nbus)
-        self.static_generator_data = StaticGeneratorData(nstagen=nstagen, nbus=nbus)
-        self.battery_data = BatteryData(nbatt=nbatt, nbus=nbus)
-        self.generator_data = GeneratorData(ngen=ngen, nbus=nbus)
-        self.shunt_data = ShuntData(nshunt=nshunt, nbus=nbus)
-
-        #---------------------------------------------------------------------------------------------------------------
-        # Results
-=======
->>>>>>> 9cbaf28d
         # --------------------------------------------------------------------------------------------------------------
         # Data structures
         # --------------------------------------------------------------------------------------------------------------
@@ -132,12 +101,6 @@
         self.Cf_ = None
         self.Ct_ = None
 
-<<<<<<< HEAD
-        self.Cf_ = None
-        self.Ct_ = None
-
-=======
->>>>>>> 9cbaf28d
         self.Vbus_ = None
         self.Sbus_ = None
         self.Ibus_ = None
@@ -163,16 +126,6 @@
         self.Bf_ = None
         self.Bpqpv_ = None
         self.Bref_ = None
-<<<<<<< HEAD
-
-        self.original_bus_idx = np.arange(self.nbus)
-        self.original_branch_idx = np.arange(self.nbr)
-        self.original_line_idx = np.arange(self.nline)
-        self.original_tr_idx = np.arange(self.ntr)
-        self.original_gen_idx = np.arange(self.ngen)
-        self.original_bat_idx = np.arange(self.nbatt)
-=======
->>>>>>> 9cbaf28d
 
         self.pq_ = None
         self.pv_ = None
@@ -214,11 +167,7 @@
         """
 
         # load
-<<<<<<< HEAD
-        Sbus = - self.load_data.get_injections_per_bus()  # MW
-=======
         Sbus = self.load_data.get_injections_per_bus()  # MW (negative already)
->>>>>>> 9cbaf28d
 
         # static generators
         Sbus += self.static_generator_data.get_injections_per_bus()
@@ -262,10 +211,6 @@
         self.original_branch_idx = np.arange(self.nbr)
         self.original_line_idx = np.arange(self.nline)
         self.original_tr_idx = np.arange(self.ntr)
-<<<<<<< HEAD
-        self.original_gen_idx = np.arange(self.ngen)
-        self.original_bat_idx = np.arange(self.nbatt)
-=======
         self.original_dc_line_idx = np.arange(self.ndcline)
         self.original_vsc_idx = np.arange(self.nvsc)
         self.original_hvdc_idx = np.arange(self.nhvdc)
@@ -274,7 +219,6 @@
         self.original_load_idx = np.arange(self.nload)
         self.original_stagen_idx = np.arange(self.nstagen)
         self.original_shunt_idx = np.arange(self.nshunt)
->>>>>>> 9cbaf28d
 
         self.branch_data.C_branch_bus_f = self.branch_data.C_branch_bus_f.tocsc()
         self.branch_data.C_branch_bus_t = self.branch_data.C_branch_bus_t.tocsc()
@@ -319,191 +263,6 @@
                                                                    b=self.branch_data.b,
                                                                    c=self.branch_data.c,
                                                                    Yshunt_bus=self.Yshunt_from_devices)
-<<<<<<< HEAD
-
-    @property
-    def Vbus(self):
-
-        if self.Vbus_ is None:
-            self.Vbus_ = self.bus_data.Vbus.copy()
-
-        return self.Vbus_
-
-    @property
-    def Sbus(self):
-
-        if self.Sbus_ is None:
-            self.Sbus_ = self.get_injections(normalize=True)
-
-        return self.Sbus_
-
-    @property
-    def Ibus(self):
-
-        if self.Ibus_ is None:
-            self.Ibus_ = np.zeros(len(self.bus_data), dtype=complex)
-
-        return self.Ibus_
-
-    @property
-    def Qmax_bus(self):
-
-        if self.Qmax_bus_ is None:
-            self.Qmax_bus_, self.Qmin_bus_ = self.compute_reactive_power_limits()
-
-        return self.Qmax_bus_
-
-    @property
-    def Qmin_bus(self):
-
-        if self.Qmin_bus_ is None:
-            self.Qmax_bus_, self.Qmin_bus_ = self.compute_reactive_power_limits()
-
-        return self.Qmin_bus_
-
-    @property
-    def Yshunt_from_devices(self):
-
-        # compute on demand and store
-        if self.Yshunt_from_devices_ is None:
-            self.Yshunt_from_devices_ = self.shunt_data.get_injections_per_bus() / self.Sbus
-
-        return self.Yshunt_from_devices_
-
-    @property
-    def bus_types(self):
-        return self.bus_data.bus_types
-
-    @property
-    def Cf(self):
-
-        # compute on demand and store
-        if self.Cf_ is None:
-            self.Cf_, self.Ct_ = ycalc.compute_connectivity(branch_active=self.branch_data.branch_active,
-                                                            Cf_=self.branch_data.C_branch_bus_f,
-                                                            Ct_=self.branch_data.C_branch_bus_t)
-        return self.Cf_
-
-    @property
-    def Ct(self):
-
-        # compute on demand and store
-        if self.Ct_ is None:
-            self.Cf_, self.Ct_ = ycalc.compute_connectivity(branch_active=self.branch_data.branch_active,
-                                                            Cf_=self.branch_data.C_branch_bus_f,
-                                                            Ct_=self.branch_data.C_branch_bus_t)
-        return self.Ct_
-
-    @property
-    def Ybus(self):
-
-        # compute admittances on demand
-        if self.Ybus_ is None:
-
-            self.Ybus_, self.Yf_, self.Yt_ = ycalc.compute_admittances(R=self.branch_data.R,
-                                                                       X=self.branch_data.X,
-                                                                       G=self.branch_data.G,
-                                                                       B=self.branch_data.B,
-                                                                       k=self.branch_data.k,
-                                                                       m=self.branch_data.m,
-                                                                       mf=self.branch_data.tap_f,
-                                                                       mt=self.branch_data.tap_t,
-                                                                       theta=self.branch_data.theta,
-                                                                       Beq=self.branch_data.Beq,
-                                                                       Cf=self.Cf,
-                                                                       Ct=self.Ct,
-                                                                       G0=self.branch_data.G0,
-                                                                       If=np.zeros(len(self.branch_data)),
-                                                                       a=self.branch_data.a,
-                                                                       b=self.branch_data.b,
-                                                                       c=self.branch_data.c,
-                                                                       Yshunt_bus=self.Yshunt_from_devices)
-        return self.Ybus_
-
-    @property
-    def Yf(self):
-
-        if self.Yf_ is None:
-            x = self.Ybus  # call the constructor of Yf
-
-        return self.Yf_
-
-    @property
-    def Yt(self):
-
-        if self.Yt_ is None:
-            x = self.Ybus  # call the constructor of Yt
-
-        return self.Yt_
-
-    @property
-    def Yseries(self):
-
-        # compute admittances on demand
-        if self.Ybus_ is None:
-
-            self.Yseries_, self.Yshunt_ = ycalc.compute_split_admittances(R=self.branch_data.R,
-                                                                          X=self.branch_data.X,
-                                                                          G=self.branch_data.G,
-                                                                          B=self.branch_data.B,
-                                                                          k=self.branch_data.k,
-                                                                          m=self.branch_data.m,
-                                                                          mf=self.branch_data.tap_f,
-                                                                          mt=self.branch_data.tap_t,
-                                                                          theta=self.branch_data.theta,
-                                                                          Beq=self.branch_data.Beq,
-                                                                          Cf=self.Cf,
-                                                                          Ct=self.Ct,
-                                                                          G0=self.branch_data.G0,
-                                                                          If=np.zeros(len(self.branch_data)),
-                                                                          a=self.branch_data.a,
-                                                                          b=self.branch_data.b,
-                                                                          c=self.branch_data.c,
-                                                                          Yshunt_bus=self.Yshunt_from_devices)
-        return self.Ybus_
-
-    @property
-    def Yshunt(self):
-
-        if self.Yshunt_ is None:
-            x = self.Yseries  # call the constructor of Yshunt
-
-        return self.Yshunt_
-
-    @property
-    def B1(self):
-
-        if self.B1_ is None:
-
-            self.B1_, self.B2_ = ycalc.compute_fast_decoupled_admittances(X=self.branch_data.X,
-                                                                          B=self.branch_data.B,
-                                                                          m=self.branch_data.m,
-                                                                          mf=self.branch_data.vf_set,
-                                                                          mt=self.branch_data.vt_set,
-                                                                          Cf=self.Cf,
-                                                                          Ct=self.Ct)
-        return self.B1_
-
-    @property
-    def B2(self):
-
-        if self.B2_ is None:
-            x = self.B1  # call the constructor of B2
-
-        return self.B2_
-
-    @property
-    def Bbus(self):
-
-        if self.Bbus_ is None:
-            self.Bbus_, self.Bf_ = ycalc.compute_linear_admittances(X=self.branch_data.X,
-                                                                    m=self.branch_data.m,
-                                                                    Cf=self.Cf,
-                                                                    Ct=self.Ct)
-            self.Bpqpv_ = self.Bbus_[np.ix_(self.pqpv, self.pqpv)]
-            self.Bref_ = self.Bbus_[np.ix_(self.pqpv, self.vd)]
-
-=======
 
     @property
     def Vbus(self):
@@ -779,7 +538,6 @@
             self.Bpqpv_ = self.Bbus_[np.ix_(self.pqpv, self.pqpv)]
             self.Bref_ = self.Bbus_[np.ix_(self.pqpv, self.vd)]
 
->>>>>>> 9cbaf28d
         return self.Bbus_
 
     @property
@@ -797,22 +555,6 @@
             x = self.Bbus  # call the constructor of Bpqpv
 
         return self.Bpqpv_
-<<<<<<< HEAD
-
-    @property
-    def Bref(self):
-
-        if self.Bref_ is None:
-            x = self.Bbus  # call the constructor of Bref
-
-        return self.Bref_
-
-    @property
-    def vd(self):
-
-        if self.vd_ is None:
-            self.vd_, self.pq_, self.pv_, self.pqpv_ = compile_types(Sbus=self.Sbus, types=self.bus_data.bus_types)
-=======
 
     @property
     def Bref(self):
@@ -828,7 +570,6 @@
         if self.vd_ is None:
             self.vd_, self.pq_, self.pv_, self.pqpv_ = compile_types(Sbus=self.Sbus,
                                                                      types=self.bus_data.bus_types)
->>>>>>> 9cbaf28d
 
         return self.vd_
 
@@ -1088,73 +829,6 @@
         :return: List[NumericCircuit]
         """
 
-<<<<<<< HEAD
-    # find the indices of the devices of the island
-    line_idx = circuit.line_data.get_island(bus_idx)
-    dc_line_idx = circuit.dc_line_data.get_island(bus_idx)
-    tr_idx = circuit.transformer_data.get_island(bus_idx)
-    vsc_idx = circuit.vsc_data.get_island(bus_idx)
-    hvdc_idx = circuit.hvdc_data.get_island(bus_idx)
-    br_idx = circuit.branch_data.get_island(bus_idx)
-
-    load_idx = circuit.load_data.get_island(bus_idx)
-    stagen_idx = circuit.static_generator_data.get_island(bus_idx)
-    gen_idx = circuit.generator_data.get_island(bus_idx)
-    batt_idx = circuit.battery_data.get_island(bus_idx)
-    shunt_idx = circuit.shunt_data.get_island(bus_idx)
-
-    nc = SnapshotCircuit(nbus=len(bus_idx),
-                         nline=len(line_idx),
-                         ndcline=len(dc_line_idx),
-                         ntr=len(tr_idx),
-                         nvsc=len(vsc_idx),
-                         nhvdc=len(hvdc_idx),
-                         nload=len(load_idx),
-                         ngen=len(gen_idx),
-                         nbatt=len(batt_idx),
-                         nshunt=len(shunt_idx),
-                         nstagen=len(stagen_idx),
-                         sbase=circuit.Sbase)
-
-    nc.original_bus_idx = bus_idx
-    nc.original_branch_idx = br_idx
-
-    nc.original_line_idx = line_idx
-    nc.original_tr_idx = tr_idx
-    nc.original_gen_idx = gen_idx
-    nc.original_bat_idx = batt_idx
-
-    # slice data
-    nc.bus_data = circuit.bus_data.slice(bus_idx)
-    nc.branch_data = circuit.branch_data.slice(br_idx, bus_idx)
-    nc.line_data = circuit.line_data.slice(line_idx, bus_idx)
-    nc.transformer_data = circuit.transformer_data.slice(tr_idx, bus_idx)
-    nc.hvdc_data = circuit.hvdc_data.slice(hvdc_idx, bus_idx)
-    nc.vsc_data = circuit.vsc_data.slice(vsc_idx, bus_idx)
-    nc.dc_line_data = circuit.dc_line_data.slice(dc_line_idx, bus_idx)
-    nc.load_data = circuit.load_data.slice(load_idx, bus_idx)
-    nc.static_generator_data = circuit.static_generator_data.slice(stagen_idx, bus_idx)
-    nc.battery_data = circuit.battery_data.slice(batt_idx, bus_idx)
-    nc.generator_data = circuit.generator_data.slice(gen_idx, bus_idx)
-    nc.shunt_data = circuit.shunt_data.slice(shunt_idx, bus_idx)
-
-    return nc
-
-
-def split_into_islands(numeric_circuit: SnapshotCircuit, ignore_single_node_islands=False) -> List[SnapshotCircuit]:
-    """
-    Split circuit into islands
-    :param numeric_circuit: NumericCircuit instance
-    :param ignore_single_node_islands: ignore islands composed of only one bus
-    :return: List[NumericCircuit]
-    """
-
-    # compute the adjacency matrix
-    A = tp.get_adjacency_matrix(C_branch_bus_f=numeric_circuit.branch_data.C_branch_bus_f,
-                                C_branch_bus_t=numeric_circuit.branch_data.C_branch_bus_t,
-                                branch_active=numeric_circuit.branch_data.branch_active,
-                                bus_active=numeric_circuit.bus_data.bus_active)
-=======
         # compute the adjacency matrix
         A = tp.get_adjacency_matrix(C_branch_bus_f=self.Cf,
                                     C_branch_bus_t=self.Ct,
@@ -1163,19 +837,12 @@
 
         # find the matching islands
         idx_islands = tp.find_islands(A)
->>>>>>> 9cbaf28d
 
         if len(idx_islands) == 1:
             # numeric_circuit.compute_all()  # compute the internal magnitudes
             return [self]
 
-<<<<<<< HEAD
-    if len(idx_islands) == 1:
-        # numeric_circuit.compute_all()  # compute the internal magnitudes
-        return [numeric_circuit]
-=======
         else:
->>>>>>> 9cbaf28d
 
             circuit_islands = list()  # type: List[SnapshotData]
 
@@ -1188,33 +855,16 @@
                         # island.compute_all()  # compute the internal magnitudes
                         circuit_islands.append(island)
 
-<<<<<<< HEAD
-                if len(bus_idx) > 1:
-                    island = get_pf_island(numeric_circuit, bus_idx)
-                    # island.compute_all()  # compute the internal magnitudes
-                    circuit_islands.append(island)
-
-            else:
-                island = get_pf_island(numeric_circuit, bus_idx)
-                # island.compute_all()  # compute the internal magnitudes
-                circuit_islands.append(island)
-
-        return circuit_islands
-=======
                 else:
                     island = self.get_island(bus_idx)
                     # island.compute_all()  # compute the internal magnitudes
                     circuit_islands.append(island)
 
             return circuit_islands
->>>>>>> 9cbaf28d
 
 
 def compile_snapshot_circuit(circuit: MultiCircuit, apply_temperature=False,
                              branch_tolerance_mode=BranchImpedanceMode.Specified,
-<<<<<<< HEAD
-                             opf_results: OptimalPowerFlowResults = None) -> SnapshotCircuit:
-=======
                              opf_results = None) -> SnapshotData:
     """
 
@@ -1224,361 +874,10 @@
     :param opf_results:
     :return:
     """
->>>>>>> 9cbaf28d
 
     logger = Logger()
 
     # declare the numerical circuit
-<<<<<<< HEAD
-    nc = SnapshotCircuit(nbus=0,
-                         nline=0,
-                         ndcline=0,
-                         ntr=0,
-                         nvsc=0,
-                         nhvdc=0,
-                         nload=0,
-                         ngen=0,
-                         nbatt=0,
-                         nshunt=0,
-                         nstagen=0,
-                         sbase=circuit.Sbase)
-
-    bus_dict = {bus: i for i, bus in enumerate(circuit.buses)}
-
-    nc.bus_data = get_bus_data(circuit)
-    nc.load_data = get_load_data(circuit, bus_dict, opf_results)
-    nc.static_generator_data = get_static_generator_data(circuit, bus_dict)
-    nc.generator_data = get_generator_data(circuit, bus_dict, nc.bus_data.Vbus, logger, opf_results)
-    nc.battery_data = get_battery_data(circuit, bus_dict, nc.bus_data.Vbus, logger, opf_results)
-    nc.shunt_data = get_shunt_data(circuit, bus_dict)
-
-    nc.line_data = get_line_data(circuit, bus_dict, apply_temperature, branch_tolerance_mode)
-    nc.transformer_data = get_transformer_data(circuit, bus_dict)
-    nc.vsc_data = get_vsc_data(circuit, bus_dict)
-    nc.dc_line_data = get_dc_line_data(circuit, bus_dict, apply_temperature, branch_tolerance_mode)
-    nc.branch_data = get_branch_data(circuit, bus_dict, apply_temperature, branch_tolerance_mode)
-    nc.hvdc_data = get_hvdc_data(circuit, bus_dict, nc.bus_data.bus_types)
-
-    nc.consolidate_information()
-
-    return nc
-
-
-# def compile_snapshot_circuit_old(circuit: MultiCircuit, apply_temperature=False,
-#                              branch_tolerance_mode=BranchImpedanceMode.Specified,
-#                              opf_results: OptimalPowerFlowResults = None) -> SnapshotCircuit:
-#     """
-#     Compile the information of a circuit and generate the pertinent power flow islands
-#     :param circuit: Circuit instance
-#     :param apply_temperature:
-#     :param branch_tolerance_mode:
-#     :param impedance_tolerance:
-#     :param opf_results: OptimalPowerFlowResults instance
-#     :return: list of NumericIslands
-#     """
-#
-#     logger = Logger()
-#
-#     bus_dictionary = dict()
-#
-#     # Element count
-#     nbus = len(circuit.buses)
-#     nload = 0
-#     ngen = 0
-#     n_batt = 0
-#     nshunt = 0
-#     nstagen = 0
-#     for bus in circuit.buses:
-#         nload += len(bus.loads)
-#         ngen += len(bus.controlled_generators)
-#         n_batt += len(bus.batteries)
-#         nshunt += len(bus.shunts)
-#         nstagen += len(bus.static_generators)
-#
-#     nline = len(circuit.lines)
-#     ntr2w = len(circuit.transformers2w)
-#     nvsc = len(circuit.vsc_converters)
-#     nhvdc = len(circuit.hvdc_lines)
-#     ndcline = len(circuit.dc_lines)
-#
-#     # declare the numerical circuit
-#     nc = SnapshotCircuit(nbus=nbus,
-#                          nline=nline,
-#                          ndcline=ndcline,
-#                          ntr=ntr2w,
-#                          nvsc=nvsc,
-#                          nhvdc=nhvdc,
-#                          nload=nload,
-#                          ngen=ngen,
-#                          nbatt=n_batt,
-#                          nshunt=nshunt,
-#                          nstagen=nstagen,
-#                          sbase=circuit.Sbase,
-#                          apply_temperature=apply_temperature,
-#                          branch_tolerance_mode=branch_tolerance_mode)
-#
-#     # buses and it's connected elements (loads, generators, etc...)
-#     i_ld = 0
-#     i_gen = 0
-#     i_batt = 0
-#     i_sh = 0
-#     i_stagen = 0
-#     for i, bus in enumerate(circuit.buses):
-#
-#         # bus parameters
-#         nc.bus_names[i] = bus.name
-#         nc.bus_active[i] = bus.active
-#         nc.bus_types[i] = bus.determine_bus_type().value
-#
-#         # Add buses dictionary entry
-#         bus_dictionary[bus] = i
-#
-#         for elm in bus.loads:
-#             nc.load_names[i_ld] = elm.name
-#             nc.load_active[i_ld] = elm.active
-#
-#             if opf_results is None:
-#                 nc.load_s[i_ld] = complex(elm.P, elm.Q)
-#             else:
-#                 nc.load_s[i_ld] = complex(elm.P, elm.Q) - opf_results.load_shedding[i_ld]
-#
-#             nc.C_bus_load[i, i_ld] = 1
-#             i_ld += 1
-#
-#         for elm in bus.static_generators:
-#             nc.static_generator_names[i_stagen] = elm.name
-#             nc.static_generator_active[i_stagen] = elm.active
-#             nc.static_generator_s[i_stagen] = complex(elm.P, elm.Q)
-#
-#             nc.C_bus_static_generator[i, i_stagen] = 1
-#             i_stagen += 1
-#
-#         for elm in bus.controlled_generators:
-#             nc.generator_names[i_gen] = elm.name
-#             nc.generator_pf[i_gen] = elm.Pf
-#             nc.generator_v[i_gen] = elm.Vset
-#             nc.generator_qmin[i_gen] = elm.Qmin
-#             nc.generator_qmax[i_gen] = elm.Qmax
-#             nc.generator_active[i_gen] = elm.active
-#             nc.generator_controllable[i_gen] = elm.is_controlled
-#             nc.generator_installed_p[i_gen] = elm.Snom
-#
-#             if opf_results is None:
-#                 nc.generator_p[i_gen] = elm.P
-#             else:
-#                 nc.generator_p[i_gen] = opf_results.generators_power[i_gen] - opf_results.generation_shedding[i_gen]
-#
-#             nc.C_bus_gen[i, i_gen] = 1
-#
-#             if nc.Vbus[i].real == 1.0:
-#                 nc.Vbus[i] = complex(elm.Vset, 0)
-#             elif elm.Vset != nc.Vbus[i]:
-#                 logger.append('Different set points at ' + bus.name + ': ' + str(elm.Vset) + ' !=' + str(nc.Vbus[i]))
-#             i_gen += 1
-#
-#         for elm in bus.batteries:
-#             nc.battery_names[i_batt] = elm.name
-#
-#             nc.battery_pf[i_batt] = elm.Pf
-#             nc.battery_v[i_batt] = elm.Vset
-#             nc.battery_qmin[i_batt] = elm.Qmin
-#             nc.battery_qmax[i_batt] = elm.Qmax
-#             nc.battery_active[i_batt] = elm.active
-#             nc.battery_controllable[i_batt] = elm.is_controlled
-#             nc.battery_installed_p[i_batt] = elm.Snom
-#
-#             if opf_results is None:
-#                 nc.battery_p[i_batt] = elm.P
-#             else:
-#                 nc.battery_p[i_batt] = opf_results.battery_power[i_batt]
-#
-#             nc.C_bus_batt[i, i_batt] = 1
-#
-#             if nc.Vbus[i].real == 1.0:
-#                 nc.Vbus[i] = complex(elm.Vset, 0)
-#             elif elm.Vset != nc.Vbus[i]:
-#                 logger.append('Different set points at ' + bus.name + ': ' + str(elm.Vset) + ' !=' + str(nc.Vbus[i]))
-#
-#             i_batt += 1
-#
-#         for elm in bus.shunts:
-#             nc.shunt_names[i_sh] = elm.name
-#             nc.shunt_active[i_sh] = elm.active
-#             nc.shunt_admittance[i_sh] = complex(elm.G, elm.B)
-#
-#             nc.C_bus_shunt[i, i_sh] = 1
-#             i_sh += 1
-#
-#     # Compile the lines
-#     for i, elm in enumerate(circuit.lines):
-#         # generic stuff
-#         nc.branch_names[i] = elm.name
-#         nc.branch_active[i] = elm.active
-#         nc.branch_rates[i] = elm.rate
-#         f = bus_dictionary[elm.bus_from]
-#         t = bus_dictionary[elm.bus_to]
-#         nc.C_branch_bus_f[i, f] = 1
-#         nc.C_branch_bus_t[i, t] = 1
-#         nc.F[i] = f
-#         nc.T[i] = t
-#
-#         # impedance
-#         nc.line_names[i] = elm.name
-#         nc.line_R[i] = elm.R
-#         nc.line_X[i] = elm.X
-#         nc.line_B[i] = elm.B
-#         nc.line_impedance_tolerance[i] = elm.tolerance
-#         nc.C_line_bus[i, f] = 1
-#         nc.C_line_bus[i, t] = 1
-#
-#         # Thermal correction
-#         nc.line_temp_base[i] = elm.temp_base
-#         nc.line_temp_oper[i] = elm.temp_oper
-#         nc.line_alpha[i] = elm.alpha
-#
-#     # 2-winding transformers
-#     for i, elm in enumerate(circuit.transformers2w):
-#         ii = i + nline
-#
-#         # generic stuff
-#         f = bus_dictionary[elm.bus_from]
-#         t = bus_dictionary[elm.bus_to]
-#
-#         nc.branch_names[ii] = elm.name
-#         nc.branch_active[ii] = elm.active
-#         nc.branch_rates[ii] = elm.rate
-#         nc.C_branch_bus_f[ii, f] = 1
-#         nc.C_branch_bus_t[ii, t] = 1
-#         nc.F[ii] = f
-#         nc.T[ii] = t
-#
-#         # impedance
-#         nc.tr_names[i] = elm.name
-#         nc.tr_R[i] = elm.R
-#         nc.tr_X[i] = elm.X
-#         nc.tr_G[i] = elm.G
-#         nc.tr_B[i] = elm.B
-#
-#         nc.C_tr_bus[i, f] = 1
-#         nc.C_tr_bus[i, t] = 1
-#
-#         # tap changer
-#         nc.tr_tap_mod[i] = elm.tap_module
-#         nc.tr_tap_ang[i] = elm.angle
-#         nc.tr_is_bus_to_regulated[i] = elm.bus_to_regulated
-#         nc.tr_tap_position[i] = elm.tap_changer.tap
-#         nc.tr_min_tap[i] = elm.tap_changer.min_tap
-#         nc.tr_max_tap[i] = elm.tap_changer.max_tap
-#         nc.tr_tap_inc_reg_up[i] = elm.tap_changer.inc_reg_up
-#         nc.tr_tap_inc_reg_down[i] = elm.tap_changer.inc_reg_down
-#         nc.tr_vset[i] = elm.vset
-#         nc.tr_control_mode[i] = elm.control_mode
-#
-#         nc.tr_bus_to_regulated_idx[i] = t if elm.bus_to_regulated else f
-#
-#         # virtual taps for transformers where the connection voltage is off
-#         nc.tr_tap_f[i], nc.tr_tap_t[i] = elm.get_virtual_taps()
-#
-#     # VSC
-#     for i, elm in enumerate(circuit.vsc_converters):
-#         ii = i + nline + ntr2w
-#
-#         # generic stuff
-#         f = bus_dictionary[elm.bus_from]
-#         t = bus_dictionary[elm.bus_to]
-#
-#         nc.branch_names[ii] = elm.name
-#         nc.branch_active[ii] = elm.active
-#         nc.branch_rates[ii] = elm.rate
-#         nc.C_branch_bus_f[ii, f] = 1
-#         nc.C_branch_bus_t[ii, t] = 1
-#         nc.F[ii] = f
-#         nc.T[ii] = t
-#
-#         # vsc values
-#         nc.vsc_names[i] = elm.name
-#         nc.vsc_R1[i] = elm.R1
-#         nc.vsc_X1[i] = elm.X1
-#         nc.vsc_G0[i] = elm.G0
-#         nc.vsc_Beq[i] = elm.Beq
-#         nc.vsc_m[i] = elm.m
-#         nc.vsc_theta[i] = elm.theta
-#         nc.vsc_Inom[i] = (elm.rate / nc.Sbase) / np.abs(nc.Vbus[f])
-#         nc.vsc_Pset[i] = elm.Pset
-#         nc.vsc_Qset[i] = elm.Qset
-#         nc.vsc_Vac_set[i] = elm.Vac_set
-#         nc.vsc_Vdc_set[i] = elm.Vdc_set
-#         nc.vsc_control_mode[i] = elm.control_mode
-#
-#         nc.C_vsc_bus[i, f] = 1
-#         nc.C_vsc_bus[i, t] = 1
-#
-#     # DC-lines
-#     for i, elm in enumerate(circuit.dc_lines):
-#         ii = i + nline + ntr2w + nvsc
-#
-#         # generic stuff
-#         f = bus_dictionary[elm.bus_from]
-#         t = bus_dictionary[elm.bus_to]
-#
-#         nc.branch_names[ii] = elm.name
-#         nc.branch_active[ii] = elm.active
-#         nc.branch_rates[ii] = elm.rate
-#         nc.C_branch_bus_f[ii, f] = 1
-#         nc.C_branch_bus_t[ii, t] = 1
-#         nc.F[ii] = f
-#         nc.T[ii] = t
-#
-#         # dc line values
-#         nc.dc_line_names[i] = elm.name
-#         nc.dc_line_R[i] = elm.R
-#         nc.dc_line_impedance_tolerance[i] = elm.tolerance
-#         nc.C_dc_line_bus[i, f] = 1
-#         nc.C_dc_line_bus[i, t] = 1
-#         nc.dc_F[i] = f
-#         nc.dc_T[i] = t
-#
-#         # Thermal correction
-#         nc.dc_line_temp_base[i] = elm.temp_base
-#         nc.dc_line_temp_oper[i] = elm.temp_oper
-#         nc.dc_line_alpha[i] = elm.alpha
-#
-#     # HVDC
-#     for i, elm in enumerate(circuit.hvdc_lines):
-#         ii = i + nline + ntr2w + nvsc
-#
-#         # generic stuff
-#         f = bus_dictionary[elm.bus_from]
-#         t = bus_dictionary[elm.bus_to]
-#
-#         # hvdc values
-#         nc.hvdc_names[i] = elm.name
-#         nc.hvdc_active[i] = elm.active
-#         nc.hvdc_rate[i] = elm.rate
-#
-#         nc.hvdc_Pf[i], nc.hvdc_Pt[i] = elm.get_from_and_to_power()
-#
-#         nc.hvdc_loss_factor[i] = elm.loss_factor
-#         nc.hvdc_Vset_f[i] = elm.Vset_f
-#         nc.hvdc_Vset_t[i] = elm.Vset_t
-#         nc.hvdc_Qmin_f[i] = elm.Qmin_f
-#         nc.hvdc_Qmax_f[i] = elm.Qmax_f
-#         nc.hvdc_Qmin_t[i] = elm.Qmin_t
-#         nc.hvdc_Qmax_t[i] = elm.Qmax_t
-#
-#         # hack the bus types to believe they are PV
-#         nc.bus_types[f] = BusMode.PV.value
-#         nc.bus_types[t] = BusMode.PV.value
-#
-#         # the the bus-hvdc line connectivity
-#         nc.C_hvdc_bus_f[i, f] = 1
-#         nc.C_hvdc_bus_t[i, t] = 1
-#
-#     # consolidate the information
-#     nc.consolidate_information()
-#
-#     return nc
-=======
     nc = SnapshotData(nbus=0,
                       nline=0,
                       ndcline=0,
@@ -1609,5 +908,4 @@
 
     nc.consolidate_information()
 
-    return nc
->>>>>>> 9cbaf28d
+    return nc