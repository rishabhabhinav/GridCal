
import os
import sys
import xlrd
from PySide2 import QtCore, QtGui, QtWidgets
# from PyQt5 import QtCore, QtGui, QtWidgets


class ExcelDialog(QtWidgets.QDialog):

    def __init__(self, excel_file=None, items=()):
        """
        Constructor
        :param excel_file: excel file to list
        :param items: items to show if the file is none
        """

        QtWidgets.QDialog.__init__(self)

        self.setObjectName("ExcelSelectionDialog")
        self.resize(272, 229)
        self.setMaximumSize(QtCore.QSize(272, 229))
        self.setModal(True)
        self.verticalLayout = QtWidgets.QVBoxLayout(self)
        self.verticalLayout.setContentsMargins(1, 1, 1, 1)
        self.verticalLayout.setObjectName("verticalLayout")
        self.sheets_list = QtWidgets.QListWidget(self)
        self.sheets_list.setFrameShape(QtWidgets.QFrame.StyledPanel)
        self.sheets_list.setObjectName("sheets_list")
        self.verticalLayout.addWidget(self.sheets_list)
        self.frame = QtWidgets.QFrame(self)
        self.frame.setFrameShape(QtWidgets.QFrame.NoFrame)
        self.frame.setFrameShadow(QtWidgets.QFrame.Raised)
        self.frame.setObjectName("frame")
        self.horizontalLayout = QtWidgets.QHBoxLayout(self.frame)
        self.horizontalLayout.setContentsMargins(1, 1, 1, 1)
        self.horizontalLayout.setObjectName("horizontalLayout")
        spacerItem = QtWidgets.QSpacerItem(40, 20, QtWidgets.QSizePolicy.Expanding, QtWidgets.QSizePolicy.Minimum)
        self.horizontalLayout.addItem(spacerItem)
        self.cancelButton = QtWidgets.QPushButton(self.frame)
        self.cancelButton.setObjectName("cancelButton")
        self.horizontalLayout.addWidget(self.cancelButton)
        self.acceptButton = QtWidgets.QPushButton(self.frame)
        self.acceptButton.setObjectName("acceptButton")
        self.horizontalLayout.addWidget(self.acceptButton)
        self.verticalLayout.addWidget(self.frame)

        self.retranslateUi(self)
        QtCore.QMetaObject.connectSlotsByName(self)

        # click
        self.acceptButton.clicked.connect(self.accepted_action)
        self.cancelButton.clicked.connect(self.rejected_action)
        self.sheets_list.doubleClicked.connect(self.accepted_action)

        self.excel_sheet = None

        self.sheet_names = list()
        if excel_file is not None:
            if os.path.exists(excel_file):
                self.fill_from_file(excel_file=excel_file)
            else:
                self.sheets_list.addItems(items)
        else:
            self.sheets_list.addItems(items)

    def fill_from_file(self, excel_file):
        """

        :param excel_file:
        :return:
        """
        if excel_file is not None:
            xls = xlrd.open_workbook(excel_file, on_demand=True)
            self.sheet_names = xls.sheet_names()
            self.sheets_list.addItems(self.sheet_names)

<<<<<<< HEAD
            if len(self.sheet_names) > 0:
                self.excel_sheet = 0

    def accepted_action(self):
        """

        :return:
        """
        if len(self.sheets_list.selectedIndexes()):
            self.excel_sheet = self.sheets_list.selectedIndexes()[0].row()
=======
        # click
        self.ui.buttonBox.accepted.connect(self.accepted_action)
        self.ui.buttonBox.rejected.connect(self.rejected_action)
        self.ui.sheets_list.doubleClicked.connect(self.accepted_action)

    def accepted_action(self):
        if len(self.ui.sheets_list.selectedIndexes()):
            self.excel_sheet = self.ui.sheets_list.selectedIndexes()[0].row()
>>>>>>> 2ed25dc2
        print('Accepted: self.excel_sheet: ', self.excel_sheet)
        self.close()

<<<<<<< HEAD
        self.close()

    def rejected_action(self):
        """

        :return:
        """
        print('Rejected: self.excel_sheet: ', self.excel_sheet)
        self.close()

    def retranslateUi(self, ExcelSelectionDialog):
        """

        :param ExcelSelectionDialog:
        :return:
        """
        ExcelSelectionDialog.setWindowTitle(QtWidgets.QApplication.translate("ExcelSelectionDialog", "Excel sheet selection", None, -1))
        self.cancelButton.setText(QtWidgets.QApplication.translate("ExcelSelectionDialog", "Cancel", None, -1))
        self.acceptButton.setText(QtWidgets.QApplication.translate("ExcelSelectionDialog", "Accept", None, -1))
=======
    def rejected_action(self):
        print('Rejected: self.excel_sheet: ', self.excel_sheet)
        self.close()
>>>>>>> 2ed25dc2


if __name__ == "__main__":
    excel_file = None
    app = QtWidgets.QApplication(sys.argv)
    window = ExcelDialog(excel_file, items=['A', 'B', 'C'])
    window.show()
    sys.exit(app.exec_())
<|MERGE_RESOLUTION|>--- conflicted
+++ resolved
@@ -1,92 +1,24 @@
-
-import os
 import sys
 import xlrd
 from PySide2 import QtCore, QtGui, QtWidgets
-# from PyQt5 import QtCore, QtGui, QtWidgets
+
+from GridCal.Gui.ProfilesInput.excel_sheet_selection import *
 
 
 class ExcelDialog(QtWidgets.QDialog):
 
-    def __init__(self, excel_file=None, items=()):
-        """
-        Constructor
-        :param excel_file: excel file to list
-        :param items: items to show if the file is none
-        """
-
-        QtWidgets.QDialog.__init__(self)
-
-        self.setObjectName("ExcelSelectionDialog")
-        self.resize(272, 229)
-        self.setMaximumSize(QtCore.QSize(272, 229))
-        self.setModal(True)
-        self.verticalLayout = QtWidgets.QVBoxLayout(self)
-        self.verticalLayout.setContentsMargins(1, 1, 1, 1)
-        self.verticalLayout.setObjectName("verticalLayout")
-        self.sheets_list = QtWidgets.QListWidget(self)
-        self.sheets_list.setFrameShape(QtWidgets.QFrame.StyledPanel)
-        self.sheets_list.setObjectName("sheets_list")
-        self.verticalLayout.addWidget(self.sheets_list)
-        self.frame = QtWidgets.QFrame(self)
-        self.frame.setFrameShape(QtWidgets.QFrame.NoFrame)
-        self.frame.setFrameShadow(QtWidgets.QFrame.Raised)
-        self.frame.setObjectName("frame")
-        self.horizontalLayout = QtWidgets.QHBoxLayout(self.frame)
-        self.horizontalLayout.setContentsMargins(1, 1, 1, 1)
-        self.horizontalLayout.setObjectName("horizontalLayout")
-        spacerItem = QtWidgets.QSpacerItem(40, 20, QtWidgets.QSizePolicy.Expanding, QtWidgets.QSizePolicy.Minimum)
-        self.horizontalLayout.addItem(spacerItem)
-        self.cancelButton = QtWidgets.QPushButton(self.frame)
-        self.cancelButton.setObjectName("cancelButton")
-        self.horizontalLayout.addWidget(self.cancelButton)
-        self.acceptButton = QtWidgets.QPushButton(self.frame)
-        self.acceptButton.setObjectName("acceptButton")
-        self.horizontalLayout.addWidget(self.acceptButton)
-        self.verticalLayout.addWidget(self.frame)
-
-        self.retranslateUi(self)
-        QtCore.QMetaObject.connectSlotsByName(self)
-
-        # click
-        self.acceptButton.clicked.connect(self.accepted_action)
-        self.cancelButton.clicked.connect(self.rejected_action)
-        self.sheets_list.doubleClicked.connect(self.accepted_action)
+    def __init__(self, parent=None, excel_file=None):
+        QtWidgets.QDialog.__init__(self, parent)
+        self.ui = Ui_ExcelSelectionDialog()
+        self.ui.setupUi(self)
 
         self.excel_sheet = None
 
-        self.sheet_names = list()
-        if excel_file is not None:
-            if os.path.exists(excel_file):
-                self.fill_from_file(excel_file=excel_file)
-            else:
-                self.sheets_list.addItems(items)
-        else:
-            self.sheets_list.addItems(items)
-
-    def fill_from_file(self, excel_file):
-        """
-
-        :param excel_file:
-        :return:
-        """
         if excel_file is not None:
             xls = xlrd.open_workbook(excel_file, on_demand=True)
             self.sheet_names = xls.sheet_names()
-            self.sheets_list.addItems(self.sheet_names)
+            self.ui.sheets_list.addItems(self.sheet_names)
 
-<<<<<<< HEAD
-            if len(self.sheet_names) > 0:
-                self.excel_sheet = 0
-
-    def accepted_action(self):
-        """
-
-        :return:
-        """
-        if len(self.sheets_list.selectedIndexes()):
-            self.excel_sheet = self.sheets_list.selectedIndexes()[0].row()
-=======
         # click
         self.ui.buttonBox.accepted.connect(self.accepted_action)
         self.ui.buttonBox.rejected.connect(self.rejected_action)
@@ -95,40 +27,16 @@
     def accepted_action(self):
         if len(self.ui.sheets_list.selectedIndexes()):
             self.excel_sheet = self.ui.sheets_list.selectedIndexes()[0].row()
->>>>>>> 2ed25dc2
         print('Accepted: self.excel_sheet: ', self.excel_sheet)
         self.close()
 
-<<<<<<< HEAD
-        self.close()
-
     def rejected_action(self):
-        """
-
-        :return:
-        """
         print('Rejected: self.excel_sheet: ', self.excel_sheet)
         self.close()
 
-    def retranslateUi(self, ExcelSelectionDialog):
-        """
-
-        :param ExcelSelectionDialog:
-        :return:
-        """
-        ExcelSelectionDialog.setWindowTitle(QtWidgets.QApplication.translate("ExcelSelectionDialog", "Excel sheet selection", None, -1))
-        self.cancelButton.setText(QtWidgets.QApplication.translate("ExcelSelectionDialog", "Cancel", None, -1))
-        self.acceptButton.setText(QtWidgets.QApplication.translate("ExcelSelectionDialog", "Accept", None, -1))
-=======
-    def rejected_action(self):
-        print('Rejected: self.excel_sheet: ', self.excel_sheet)
-        self.close()
->>>>>>> 2ed25dc2
-
 
 if __name__ == "__main__":
-    excel_file = None
     app = QtWidgets.QApplication(sys.argv)
-    window = ExcelDialog(excel_file, items=['A', 'B', 'C'])
+    window = ExcelDialog()
     window.show()
-    sys.exit(app.exec_())
+    sys.exit(app.exec_())